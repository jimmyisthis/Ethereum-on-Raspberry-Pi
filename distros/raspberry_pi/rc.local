--- conflicted
+++ resolved
@@ -3,11 +3,7 @@
 # Web3 Pi - rc.local
 #
 
-<<<<<<< HEAD
-BRANCH="r0.7.4"
-=======
 BRANCH="main"
->>>>>>> 4f0ed715
 
 # Function: echolog
 # Description: Logs messages with a timestamp prefix. If no arguments are provided,
